--- conflicted
+++ resolved
@@ -50,13 +50,9 @@
     pandas
     numpy
     matplotlib
-<<<<<<< HEAD
-    joblib
-=======
     tqdm
 	python-dotenv
     jupyter
->>>>>>> b8248fde
 
 [options.packages.find]
 where = src
@@ -146,4 +142,8 @@
 package = rfactor
 
 [build_sphinx]
-source_dir = docs+source_dir = docs
+#build_dir = build/sphinx
+
+[options.package_data]
+example_project= data/*