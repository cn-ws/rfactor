--- conflicted
+++ resolved
@@ -1,621 +1,3 @@
-<<<<<<< HEAD
-GNU General Public License
-==========================
-
-*Version 3, 29 June 2007*
-*Copyright © 2007 Free Software Foundation, Inc* <http://fsf.org>
-
-Everyone is permitted to copy and distribute verbatim copies of this license
-document, but changing it is not allowed.
-
-Preamble
---------
-
-The GNU General Public License is a free, copyleft license for software and other
-kinds of works.
-
-The licenses for most software and other practical works are designed to take away
-your freedom to share and change the works. By contrast, the GNU General Public
-License is intended to guarantee your freedom to share and change all versions of a
-program--to make sure it remains free software for all its users. We, the Free
-Software Foundation, use the GNU General Public License for most of our software; it
-applies also to any other work released this way by its authors. You can apply it to
-your programs, too.
-
-When we speak of free software, we are referring to freedom, not price. Our General
-Public Licenses are designed to make sure that you have the freedom to distribute
-copies of free software (and charge for them if you wish), that you receive source
-code or can get it if you want it, that you can change the software or use pieces of
-it in new free programs, and that you know you can do these things.
-
-To protect your rights, we need to prevent others from denying you these rights or
-asking you to surrender the rights. Therefore, you have certain responsibilities if
-you distribute copies of the software, or if you modify it: responsibilities to
-respect the freedom of others.
-
-For example, if you distribute copies of such a program, whether gratis or for a fee,
-you must pass on to the recipients the same freedoms that you received. You must make
-sure that they, too, receive or can get the source code. And you must show them these
-terms so they know their rights.
-
-Developers that use the GNU GPL protect your rights with two steps: **(1)** assert
-copyright on the software, and **(2)** offer you this License giving you legal permission
-to copy, distribute and/or modify it.
-
-For the developers' and authors' protection, the GPL clearly explains that there is
-no warranty for this free software. For both users' and authors' sake, the GPL
-requires that modified versions be marked as changed, so that their problems will not
-be attributed erroneously to authors of previous versions.
-
-Some devices are designed to deny users access to install or run modified versions of
-the software inside them, although the manufacturer can do so. This is fundamentally
-incompatible with the aim of protecting users' freedom to change the software. The
-systematic pattern of such abuse occurs in the area of products for individuals to
-use, which is precisely where it is most unacceptable. Therefore, we have designed
-this version of the GPL to prohibit the practice for those products. If such problems
-arise substantially in other domains, we stand ready to extend this provision to
-those domains in future versions of the GPL, as needed to protect the freedom of
-users.
-
-Finally, every program is threatened constantly by software patents. States should
-not allow patents to restrict development and use of software on general-purpose
-computers, but in those that do, we wish to avoid the special danger that patents
-applied to a free program could make it effectively proprietary. To prevent this, the
-GPL assures that patents cannot be used to render the program non-free.
-
-The precise terms and conditions for copying, distribution and modification follow.
-
-TERMS AND CONDITIONS
---------------------
-
-0. Definitions
-~~~~~~~~~~~~~~
-
-"This License" refers to version 3 of the GNU General Public License.
-
-"Copyright" also means copyright-like laws that apply to other kinds of
-works, such as semiconductor masks.
-
-"The Program" refers to any copyrightable work licensed under this
-License. Each licensee is addressed as "you". "Licensees" and
-"recipients" may be individuals or organizations.
-
-To "modify" a work means to copy from or adapt all or part of the work in
-a fashion requiring copyright permission, other than the making of an exact copy. The
-resulting work is called a "modified version" of the earlier work or a
-work "based on" the earlier work.
-
-A "covered work" means either the unmodified Program or a work based on
-the Program.
-
-To "propagate" a work means to do anything with it that, without
-permission, would make you directly or secondarily liable for infringement under
-applicable copyright law, except executing it on a computer or modifying a private
-copy. Propagation includes copying, distribution (with or without modification),
-making available to the public, and in some countries other activities as well.
-
-To "convey" a work means any kind of propagation that enables other
-parties to make or receive copies. Mere interaction with a user through a computer
-network, with no transfer of a copy, is not conveying.
-
-An interactive user interface displays "Appropriate Legal Notices" to the
-extent that it includes a convenient and prominently visible feature that **(1)**
-displays an appropriate copyright notice, and **(2)** tells the user that there is no
-warranty for the work (except to the extent that warranties are provided), that
-licensees may convey the work under this License, and how to view a copy of this
-License. If the interface presents a list of user commands or options, such as a
-menu, a prominent item in the list meets this criterion.
-
-1. Source Code
-~~~~~~~~~~~~~~
-
-The "source code" for a work means the preferred form of the work for
-making modifications to it. "Object code" means any non-source form of a
-work.
-
-A "Standard Interface" means an interface that either is an official
-standard defined by a recognized standards body, or, in the case of interfaces
-specified for a particular programming language, one that is widely used among
-developers working in that language.
-
-The "System Libraries" of an executable work include anything, other than
-the work as a whole, that **(a)** is included in the normal form of packaging a Major
-Component, but which is not part of that Major Component, and **(b)** serves only to
-enable use of the work with that Major Component, or to implement a Standard
-Interface for which an implementation is available to the public in source code form.
-A "Major Component", in this context, means a major essential component
-(kernel, window system, and so on) of the specific operating system (if any) on which
-the executable work runs, or a compiler used to produce the work, or an object code
-interpreter used to run it.
-
-The "Corresponding Source" for a work in object code form means all the
-source code needed to generate, install, and (for an executable work) run the object
-code and to modify the work, including scripts to control those activities. However,
-it does not include the work's System Libraries, or general-purpose tools or
-generally available free programs which are used unmodified in performing those
-activities but which are not part of the work. For example, Corresponding Source
-includes interface definition files associated with source files for the work, and
-the source code for shared libraries and dynamically linked subprograms that the work
-is specifically designed to require, such as by intimate data communication or
-control flow between those subprograms and other parts of the work.
-
-The Corresponding Source need not include anything that users can regenerate
-automatically from other parts of the Corresponding Source.
-
-The Corresponding Source for a work in source code form is that same work.
-
-2. Basic Permissions
-~~~~~~~~~~~~~~~~~~~~
-
-All rights granted under this License are granted for the term of copyright on the
-Program, and are irrevocable provided the stated conditions are met. This License
-explicitly affirms your unlimited permission to run the unmodified Program. The
-output from running a covered work is covered by this License only if the output,
-given its content, constitutes a covered work. This License acknowledges your rights
-of fair use or other equivalent, as provided by copyright law.
-
-You may make, run and propagate covered works that you do not convey, without
-conditions so long as your license otherwise remains in force. You may convey covered
-works to others for the sole purpose of having them make modifications exclusively
-for you, or provide you with facilities for running those works, provided that you
-comply with the terms of this License in conveying all material for which you do not
-control copyright. Those thus making or running the covered works for you must do so
-exclusively on your behalf, under your direction and control, on terms that prohibit
-them from making any copies of your copyrighted material outside their relationship
-with you.
-
-Conveying under any other circumstances is permitted solely under the conditions
-stated below. Sublicensing is not allowed; section 10 makes it unnecessary.
-
-3. Protecting Users' Legal Rights From Anti-Circumvention Law
-~~~~~~~~~~~~~~~~~~~~~~~~~~~~~~~~~~~~~~~~~~~~~~~~~~~~~~~~~~~~~
-
-No covered work shall be deemed part of an effective technological measure under any
-applicable law fulfilling obligations under article 11 of the WIPO copyright treaty
-adopted on 20 December 1996, or similar laws prohibiting or restricting circumvention
-of such measures.
-
-When you convey a covered work, you waive any legal power to forbid circumvention of
-technological measures to the extent such circumvention is effected by exercising
-rights under this License with respect to the covered work, and you disclaim any
-intention to limit operation or modification of the work as a means of enforcing,
-against the work's users, your or third parties' legal rights to forbid circumvention
-of technological measures.
-
-4. Conveying Verbatim Copies
-~~~~~~~~~~~~~~~~~~~~~~~~~~~~
-
-You may convey verbatim copies of the Program's source code as you receive it, in any
-medium, provided that you conspicuously and appropriately publish on each copy an
-appropriate copyright notice; keep intact all notices stating that this License and
-any non-permissive terms added in accord with section 7 apply to the code; keep
-intact all notices of the absence of any warranty; and give all recipients a copy of
-this License along with the Program.
-
-You may charge any price or no price for each copy that you convey, and you may offer
-support or warranty protection for a fee.
-
-5. Conveying Modified Source Versions
-~~~~~~~~~~~~~~~~~~~~~~~~~~~~~~~~~~~~~
-
-You may convey a work based on the Program, or the modifications to produce it from
-the Program, in the form of source code under the terms of section 4, provided that
-you also meet all of these conditions:
-
-* **a)** The work must carry prominent notices stating that you modified it, and giving a
-  relevant date.
-* **b)** The work must carry prominent notices stating that it is released under this
-  License and any conditions added under section 7. This requirement modifies the
-  requirement in section 4 to "keep intact all notices".
-* **c)** You must license the entire work, as a whole, under this License to anyone who
-  comes into possession of a copy. This License will therefore apply, along with any
-  applicable section 7 additional terms, to the whole of the work, and all its parts,
-  regardless of how they are packaged. This License gives no permission to license the
-  work in any other way, but it does not invalidate such permission if you have
-  separately received it.
-* **d)** If the work has interactive user interfaces, each must display Appropriate Legal
-  Notices; however, if the Program has interactive interfaces that do not display
-  Appropriate Legal Notices, your work need not make them do so.
-
-A compilation of a covered work with other separate and independent works, which are
-not by their nature extensions of the covered work, and which are not combined with
-it such as to form a larger program, in or on a volume of a storage or distribution
-medium, is called an "aggregate" if the compilation and its resulting
-copyright are not used to limit the access or legal rights of the compilation's users
-beyond what the individual works permit. Inclusion of a covered work in an aggregate
-does not cause this License to apply to the other parts of the aggregate.
-
-6. Conveying Non-Source Forms
-~~~~~~~~~~~~~~~~~~~~~~~~~~~~~
-
-You may convey a covered work in object code form under the terms of sections 4 and
-5, provided that you also convey the machine-readable Corresponding Source under the
-terms of this License, in one of these ways:
-
-* **a)** Convey the object code in, or embodied in, a physical product (including a
-  physical distribution medium), accompanied by the Corresponding Source fixed on a
-  durable physical medium customarily used for software interchange.
-* **b)** Convey the object code in, or embodied in, a physical product (including a
-  physical distribution medium), accompanied by a written offer, valid for at least
-  three years and valid for as long as you offer spare parts or customer support for
-  that product model, to give anyone who possesses the object code either **(1)** a copy of
-  the Corresponding Source for all the software in the product that is covered by this
-  License, on a durable physical medium customarily used for software interchange, for
-  a price no more than your reasonable cost of physically performing this conveying of
-  source, or **(2)** access to copy the Corresponding Source from a network server at no
-  charge.
-* **c)** Convey individual copies of the object code with a copy of the written offer to
-  provide the Corresponding Source. This alternative is allowed only occasionally and
-  noncommercially, and only if you received the object code with such an offer, in
-  accord with subsection 6b.
-* **d)** Convey the object code by offering access from a designated place (gratis or for
-  a charge), and offer equivalent access to the Corresponding Source in the same way
-  through the same place at no further charge. You need not require recipients to copy
-  the Corresponding Source along with the object code. If the place to copy the object
-  code is a network server, the Corresponding Source may be on a different server
-  (operated by you or a third party) that supports equivalent copying facilities,
-  provided you maintain clear directions next to the object code saying where to find
-  the Corresponding Source. Regardless of what server hosts the Corresponding Source,
-  you remain obligated to ensure that it is available for as long as needed to satisfy
-  these requirements.
-* **e)** Convey the object code using peer-to-peer transmission, provided you inform
-  other peers where the object code and Corresponding Source of the work are being
-  offered to the general public at no charge under subsection 6d.
-
-A separable portion of the object code, whose source code is excluded from the
-Corresponding Source as a System Library, need not be included in conveying the
-object code work.
-
-A "User Product" is either **(1)** a "consumer product", which
-means any tangible personal property which is normally used for personal, family, or
-household purposes, or **(2)** anything designed or sold for incorporation into a
-dwelling. In determining whether a product is a consumer product, doubtful cases
-shall be resolved in favor of coverage. For a particular product received by a
-particular user, "normally used" refers to a typical or common use of
-that class of product, regardless of the status of the particular user or of the way
-in which the particular user actually uses, or expects or is expected to use, the
-product. A product is a consumer product regardless of whether the product has
-substantial commercial, industrial or non-consumer uses, unless such uses represent
-the only significant mode of use of the product.
-
-"Installation Information" for a User Product means any methods,
-procedures, authorization keys, or other information required to install and execute
-modified versions of a covered work in that User Product from a modified version of
-its Corresponding Source. The information must suffice to ensure that the continued
-functioning of the modified object code is in no case prevented or interfered with
-solely because modification has been made.
-
-If you convey an object code work under this section in, or with, or specifically for
-use in, a User Product, and the conveying occurs as part of a transaction in which
-the right of possession and use of the User Product is transferred to the recipient
-in perpetuity or for a fixed term (regardless of how the transaction is
-characterized), the Corresponding Source conveyed under this section must be
-accompanied by the Installation Information. But this requirement does not apply if
-neither you nor any third party retains the ability to install modified object code
-on the User Product (for example, the work has been installed in ROM).
-
-The requirement to provide Installation Information does not include a requirement to
-continue to provide support service, warranty, or updates for a work that has been
-modified or installed by the recipient, or for the User Product in which it has been
-modified or installed. Access to a network may be denied when the modification itself
-materially and adversely affects the operation of the network or violates the rules
-and protocols for communication across the network.
-
-Corresponding Source conveyed, and Installation Information provided, in accord with
-this section must be in a format that is publicly documented (and with an
-implementation available to the public in source code form), and must require no
-special password or key for unpacking, reading or copying.
-
-7. Additional Terms
-~~~~~~~~~~~~~~~~~~~
-
-"Additional permissions" are terms that supplement the terms of this
-License by making exceptions from one or more of its conditions. Additional
-permissions that are applicable to the entire Program shall be treated as though they
-were included in this License, to the extent that they are valid under applicable
-law. If additional permissions apply only to part of the Program, that part may be
-used separately under those permissions, but the entire Program remains governed by
-this License without regard to the additional permissions.
-
-When you convey a copy of a covered work, you may at your option remove any
-additional permissions from that copy, or from any part of it. (Additional
-permissions may be written to require their own removal in certain cases when you
-modify the work.) You may place additional permissions on material, added by you to a
-covered work, for which you have or can give appropriate copyright permission.
-
-Notwithstanding any other provision of this License, for material you add to a
-covered work, you may (if authorized by the copyright holders of that material)
-supplement the terms of this License with terms:
-
-* **a)** Disclaiming warranty or limiting liability differently from the terms of
-  sections 15 and 16 of this License; or
-* **b)** Requiring preservation of specified reasonable legal notices or author
-  attributions in that material or in the Appropriate Legal Notices displayed by works
-  containing it; or
-* **c)** Prohibiting misrepresentation of the origin of that material, or requiring that
-  modified versions of such material be marked in reasonable ways as different from the
-  original version; or
-* **d)** Limiting the use for publicity purposes of names of licensors or authors of the
-  material; or
-* **e)** Declining to grant rights under trademark law for use of some trade names,
-  trademarks, or service marks; or
-* **f)** Requiring indemnification of licensors and authors of that material by anyone
-  who conveys the material (or modified versions of it) with contractual assumptions of
-  liability to the recipient, for any liability that these contractual assumptions
-  directly impose on those licensors and authors.
-
-All other non-permissive additional terms are considered "further
-restrictions" within the meaning of section 10. If the Program as you received
-it, or any part of it, contains a notice stating that it is governed by this License
-along with a term that is a further restriction, you may remove that term. If a
-license document contains a further restriction but permits relicensing or conveying
-under this License, you may add to a covered work material governed by the terms of
-that license document, provided that the further restriction does not survive such
-relicensing or conveying.
-
-If you add terms to a covered work in accord with this section, you must place, in
-the relevant source files, a statement of the additional terms that apply to those
-files, or a notice indicating where to find the applicable terms.
-
-Additional terms, permissive or non-permissive, may be stated in the form of a
-separately written license, or stated as exceptions; the above requirements apply
-either way.
-
-8. Termination
-~~~~~~~~~~~~~~
-
-You may not propagate or modify a covered work except as expressly provided under
-this License. Any attempt otherwise to propagate or modify it is void, and will
-automatically terminate your rights under this License (including any patent licenses
-granted under the third paragraph of section 11).
-
-However, if you cease all violation of this License, then your license from a
-particular copyright holder is reinstated **(a)** provisionally, unless and until the
-copyright holder explicitly and finally terminates your license, and **(b)** permanently,
-if the copyright holder fails to notify you of the violation by some reasonable means
-prior to 60 days after the cessation.
-
-Moreover, your license from a particular copyright holder is reinstated permanently
-if the copyright holder notifies you of the violation by some reasonable means, this
-is the first time you have received notice of violation of this License (for any
-work) from that copyright holder, and you cure the violation prior to 30 days after
-your receipt of the notice.
-
-Termination of your rights under this section does not terminate the licenses of
-parties who have received copies or rights from you under this License. If your
-rights have been terminated and not permanently reinstated, you do not qualify to
-receive new licenses for the same material under section 10.
-
-9. Acceptance Not Required for Having Copies
-~~~~~~~~~~~~~~~~~~~~~~~~~~~~~~~~~~~~~~~~~~~~
-
-You are not required to accept this License in order to receive or run a copy of the
-Program. Ancillary propagation of a covered work occurring solely as a consequence of
-using peer-to-peer transmission to receive a copy likewise does not require
-acceptance. However, nothing other than this License grants you permission to
-propagate or modify any covered work. These actions infringe copyright if you do not
-accept this License. Therefore, by modifying or propagating a covered work, you
-indicate your acceptance of this License to do so.
-
-10. Automatic Licensing of Downstream Recipients
-~~~~~~~~~~~~~~~~~~~~~~~~~~~~~~~~~~~~~~~~~~~~~~~~
-
-Each time you convey a covered work, the recipient automatically receives a license
-from the original licensors, to run, modify and propagate that work, subject to this
-License. You are not responsible for enforcing compliance by third parties with this
-License.
-
-An "entity transaction" is a transaction transferring control of an
-organization, or substantially all assets of one, or subdividing an organization, or
-merging organizations. If propagation of a covered work results from an entity
-transaction, each party to that transaction who receives a copy of the work also
-receives whatever licenses to the work the party's predecessor in interest had or
-could give under the previous paragraph, plus a right to possession of the
-Corresponding Source of the work from the predecessor in interest, if the predecessor
-has it or can get it with reasonable efforts.
-
-You may not impose any further restrictions on the exercise of the rights granted or
-affirmed under this License. For example, you may not impose a license fee, royalty,
-or other charge for exercise of rights granted under this License, and you may not
-initiate litigation (including a cross-claim or counterclaim in a lawsuit) alleging
-that any patent claim is infringed by making, using, selling, offering for sale, or
-importing the Program or any portion of it.
-
-11. Patents
-~~~~~~~~~~~
-
-A "contributor" is a copyright holder who authorizes use under this
-License of the Program or a work on which the Program is based. The work thus
-licensed is called the contributor's "contributor version".
-
-A contributor's "essential patent claims" are all patent claims owned or
-controlled by the contributor, whether already acquired or hereafter acquired, that
-would be infringed by some manner, permitted by this License, of making, using, or
-selling its contributor version, but do not include claims that would be infringed
-only as a consequence of further modification of the contributor version. For
-purposes of this definition, "control" includes the right to grant patent
-sublicenses in a manner consistent with the requirements of this License.
-
-Each contributor grants you a non-exclusive, worldwide, royalty-free patent license
-under the contributor's essential patent claims, to make, use, sell, offer for sale,
-import and otherwise run, modify and propagate the contents of its contributor
-version.
-
-In the following three paragraphs, a "patent license" is any express
-agreement or commitment, however denominated, not to enforce a patent (such as an
-express permission to practice a patent or covenant not to sue for patent
-infringement). To "grant" such a patent license to a party means to make
-such an agreement or commitment not to enforce a patent against the party.
-
-If you convey a covered work, knowingly relying on a patent license, and the
-Corresponding Source of the work is not available for anyone to copy, free of charge
-and under the terms of this License, through a publicly available network server or
-other readily accessible means, then you must either **(1)** cause the Corresponding
-Source to be so available, or **(2)** arrange to deprive yourself of the benefit of the
-patent license for this particular work, or **(3)** arrange, in a manner consistent with
-the requirements of this License, to extend the patent license to downstream
-recipients. "Knowingly relying" means you have actual knowledge that, but
-for the patent license, your conveying the covered work in a country, or your
-recipient's use of the covered work in a country, would infringe one or more
-identifiable patents in that country that you have reason to believe are valid.
-
-If, pursuant to or in connection with a single transaction or arrangement, you
-convey, or propagate by procuring conveyance of, a covered work, and grant a patent
-license to some of the parties receiving the covered work authorizing them to use,
-propagate, modify or convey a specific copy of the covered work, then the patent
-license you grant is automatically extended to all recipients of the covered work and
-works based on it.
-
-A patent license is "discriminatory" if it does not include within the
-scope of its coverage, prohibits the exercise of, or is conditioned on the
-non-exercise of one or more of the rights that are specifically granted under this
-License. You may not convey a covered work if you are a party to an arrangement with
-a third party that is in the business of distributing software, under which you make
-payment to the third party based on the extent of your activity of conveying the
-work, and under which the third party grants, to any of the parties who would receive
-the covered work from you, a discriminatory patent license **(a)** in connection with
-copies of the covered work conveyed by you (or copies made from those copies), or **(b)**
-primarily for and in connection with specific products or compilations that contain
-the covered work, unless you entered into that arrangement, or that patent license
-was granted, prior to 28 March 2007.
-
-Nothing in this License shall be construed as excluding or limiting any implied
-license or other defenses to infringement that may otherwise be available to you
-under applicable patent law.
-
-12. No Surrender of Others' Freedom
-~~~~~~~~~~~~~~~~~~~~~~~~~~~~~~~~~~~
-
-If conditions are imposed on you (whether by court order, agreement or otherwise)
-that contradict the conditions of this License, they do not excuse you from the
-conditions of this License. If you cannot convey a covered work so as to satisfy
-simultaneously your obligations under this License and any other pertinent
-obligations, then as a consequence you may not convey it at all. For example, if you
-agree to terms that obligate you to collect a royalty for further conveying from
-those to whom you convey the Program, the only way you could satisfy both those terms
-and this License would be to refrain entirely from conveying the Program.
-
-13. Use with the GNU Affero General Public License
-~~~~~~~~~~~~~~~~~~~~~~~~~~~~~~~~~~~~~~~~~~~~~~~~~~
-
-Notwithstanding any other provision of this License, you have permission to link or
-combine any covered work with a work licensed under version 3 of the GNU Affero
-General Public License into a single combined work, and to convey the resulting work.
-The terms of this License will continue to apply to the part which is the covered
-work, but the special requirements of the GNU Affero General Public License, section
-13, concerning interaction through a network will apply to the combination as such.
-
-14. Revised Versions of this License
-~~~~~~~~~~~~~~~~~~~~~~~~~~~~~~~~~~~~
-
-The Free Software Foundation may publish revised and/or new versions of the GNU
-General Public License from time to time. Such new versions will be similar in spirit
-to the present version, but may differ in detail to address new problems or concerns.
-
-Each version is given a distinguishing version number. If the Program specifies that
-a certain numbered version of the GNU General Public License "or any later
-version" applies to it, you have the option of following the terms and
-conditions either of that numbered version or of any later version published by the
-Free Software Foundation. If the Program does not specify a version number of the GNU
-General Public License, you may choose any version ever published by the Free
-Software Foundation.
-
-If the Program specifies that a proxy can decide which future versions of the GNU
-General Public License can be used, that proxy's public statement of acceptance of a
-version permanently authorizes you to choose that version for the Program.
-
-Later license versions may give you additional or different permissions. However, no
-additional obligations are imposed on any author or copyright holder as a result of
-your choosing to follow a later version.
-
-15. Disclaimer of Warranty
-~~~~~~~~~~~~~~~~~~~~~~~~~~
-
-THERE IS NO WARRANTY FOR THE PROGRAM, TO THE EXTENT PERMITTED BY APPLICABLE LAW.
-EXCEPT WHEN OTHERWISE STATED IN WRITING THE COPYRIGHT HOLDERS AND/OR OTHER PARTIES
-PROVIDE THE PROGRAM "AS IS" WITHOUT WARRANTY OF ANY KIND, EITHER
-EXPRESSED OR IMPLIED, INCLUDING, BUT NOT LIMITED TO, THE IMPLIED WARRANTIES OF
-MERCHANTABILITY AND FITNESS FOR A PARTICULAR PURPOSE. THE ENTIRE RISK AS TO THE
-QUALITY AND PERFORMANCE OF THE PROGRAM IS WITH YOU. SHOULD THE PROGRAM PROVE
-DEFECTIVE, YOU ASSUME THE COST OF ALL NECESSARY SERVICING, REPAIR OR CORRECTION.
-
-16. Limitation of Liability
-~~~~~~~~~~~~~~~~~~~~~~~~~~~
-
-IN NO EVENT UNLESS REQUIRED BY APPLICABLE LAW OR AGREED TO IN WRITING WILL ANY
-COPYRIGHT HOLDER, OR ANY OTHER PARTY WHO MODIFIES AND/OR CONVEYS THE PROGRAM AS
-PERMITTED ABOVE, BE LIABLE TO YOU FOR DAMAGES, INCLUDING ANY GENERAL, SPECIAL,
-INCIDENTAL OR CONSEQUENTIAL DAMAGES ARISING OUT OF THE USE OR INABILITY TO USE THE
-PROGRAM (INCLUDING BUT NOT LIMITED TO LOSS OF DATA OR DATA BEING RENDERED INACCURATE
-OR LOSSES SUSTAINED BY YOU OR THIRD PARTIES OR A FAILURE OF THE PROGRAM TO OPERATE
-WITH ANY OTHER PROGRAMS), EVEN IF SUCH HOLDER OR OTHER PARTY HAS BEEN ADVISED OF THE
-POSSIBILITY OF SUCH DAMAGES.
-
-17. Interpretation of Sections 15 and 16
-~~~~~~~~~~~~~~~~~~~~~~~~~~~~~~~~~~~~~~~~
-
-If the disclaimer of warranty and limitation of liability provided above cannot be
-given local legal effect according to their terms, reviewing courts shall apply local
-law that most closely approximates an absolute waiver of all civil liability in
-connection with the Program, unless a warranty or assumption of liability accompanies
-a copy of the Program in return for a fee.
-
-*END OF TERMS AND CONDITIONS*
-
-How to Apply These Terms to Your New Programs
----------------------------------------------
-
-If you develop a new program, and you want it to be of the greatest possible use to
-the public, the best way to achieve this is to make it free software which everyone
-can redistribute and change under these terms.
-
-To do so, attach the following notices to the program. It is safest to attach them
-to the start of each source file to most effectively state the exclusion of warranty;
-and each file should have at least the "copyright" line and a pointer to
-where the full notice is found.
-
-    <one line to give the program's name and a brief idea of what it does.>
-    Copyright (C) <year>  <name of author>
-
-    This program is free software: you can redistribute it and/or modify
-    it under the terms of the GNU General Public License as published by
-    the Free Software Foundation, either version 3 of the License, or
-    (at your option) any later version.
-
-    This program is distributed in the hope that it will be useful,
-    but WITHOUT ANY WARRANTY; without even the implied warranty of
-    MERCHANTABILITY or FITNESS FOR A PARTICULAR PURPOSE.  See the
-    GNU General Public License for more details.
-
-    You should have received a copy of the GNU General Public License
-    along with this program.  If not, see <http://www.gnu.org/licenses/>.
-
-Also add information on how to contact you by electronic and paper mail.
-
-If the program does terminal interaction, make it output a short notice like this
-when it starts in an interactive mode:
-
-    <program>  Copyright (C) <year>  <name of author>
-    This program comes with ABSOLUTELY NO WARRANTY; for details type 'show w'.
-    This is free software, and you are welcome to redistribute it
-    under certain conditions; type 'show c' for details.
-
-The hypothetical commands `show w` and `show c` should show the appropriate parts of
-the General Public License. Of course, your program's commands might be different;
-for a GUI interface, you would use an "about box".
-
-You should also get your employer (if you work as a programmer) or school, if any, to
-sign a "copyright disclaimer" for the program, if necessary. For more
-information on this, and how to apply and follow the GNU GPL, see
-<http://www.gnu.org/licenses/>.
-
-The GNU General Public License does not permit incorporating your program into
-proprietary programs. If your program is a subroutine library, you may consider it
-more useful to permit linking proprietary applications with the library. If this is
-what you want to do, use the GNU Lesser General Public License instead of this
-License. But first, please read
-<http://www.gnu.org/philosophy/why-not-lgpl.html>.
-=======
                    GNU LESSER GENERAL PUBLIC LICENSE
                        Version 3, 29 June 2007
 
@@ -780,5 +162,4 @@
 whether future versions of the GNU Lesser General Public License shall
 apply, that proxy's public statement of acceptance of any version is
 permanent authorization for you to choose that version for the
-Library.
->>>>>>> b2887a76
+Library.