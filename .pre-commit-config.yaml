exclude: '^docs/conf.py'

repos:
<<<<<<< HEAD
  - repo: https://github.com/psf/black
    rev: 21.6b0
    hooks:
      - id: black
        language_version: python3
=======
- repo: git://github.com/pre-commit/pre-commit-hooks
  rev: v4.0.1
  hooks:
  - id: trailing-whitespace
  - id: check-added-large-files
  - id: check-ast
  - id: check-json
  - id: check-merge-conflict
  - id: check-xml
  - id: check-yaml
    args: ['--allow-multiple-documents']
  - id: debug-statements
  - id: end-of-file-fixer
  - id: requirements-txt-fixer
  - id: mixed-line-ending
    args: ['--fix=auto']  # replace 'auto' with 'lf' to enforce Linux/Mac line endings or 'crlf' for Windows

- repo: https://github.com/pycqa/isort
  rev: 5.9.1
  hooks:
  - id: isort

- repo: https://github.com/psf/black
  rev: 21.6b0
  hooks:
  - id: black
    language_version: python3

- repo: https://gitlab.com/pycqa/flake8
  rev: 3.9.2
  hooks:
  - id: flake8
  ## You can add flake8 plugins via `additional_dependencies`:
  #  additional_dependencies: [flake8-bugbear]

# Strip the output of jupyter notebooks
- repo: https://github.com/kynan/nbstripout
  rev: 0.5.0
  hooks:
    - id: nbstripout
>>>>>>> d54f20f7
<|MERGE_RESOLUTION|>--- conflicted
+++ resolved
@@ -1,13 +1,6 @@
 exclude: '^docs/conf.py'
 
 repos:
-<<<<<<< HEAD
-  - repo: https://github.com/psf/black
-    rev: 21.6b0
-    hooks:
-      - id: black
-        language_version: python3
-=======
 - repo: git://github.com/pre-commit/pre-commit-hooks
   rev: v4.0.1
   hooks:
@@ -47,5 +40,4 @@
 - repo: https://github.com/kynan/nbstripout
   rev: 0.5.0
   hooks:
-    - id: nbstripout
->>>>>>> d54f20f7
+    - id: nbstripout